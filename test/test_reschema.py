# Copyright (c) 2013 Riverbed Technology, Inc.
#
# This software is licensed under the terms and conditions of the
# MIT License set forth at:
#   https://github.com/riverbed/flyscript-portal/blob/master/LICENSE ("License").
# This software is distributed "AS IS" as set forth in the License.

import os
import logging
import unittest

from yaml.error import MarkedYAMLError

import reschema
from reschema.exceptions import ValidationError, ParseError, MissingParameter
from reschema.jsonschema import Object, Number, String, Array, Schema
from reschema import yaml_loader

logger = logging.getLogger(__name__)

TEST_PATH = os.path.abspath(os.path.dirname(__file__))
PACKAGE_PATH = os.path.dirname(TEST_PATH)
TEST_SCHEMA_DIR = os.path.join(PACKAGE_PATH, 'examples')

TEST_SCHEMA_YAML = os.path.join(TEST_SCHEMA_DIR, 'Catalog.yml')
TEST_SCHEMA_JSON = os.path.join(TEST_SCHEMA_DIR, 'Catalog.json')


class TestReschema(unittest.TestCase):

    def setUp(self):
        pass

    def tearDown(self):
        pass

    def test_load_schema(self):
        r = reschema.RestSchema()
        r.load(TEST_SCHEMA_YAML)
        self.assertEqual(r.name, 'Catalog')

    def test_load_schema_json(self):
        r = reschema.RestSchema()
        r.load(TEST_SCHEMA_JSON)
        self.assertEqual(r.name, 'Catalog')

    def test_unknown_schema(self):
        import tempfile
        fd, name = tempfile.mkstemp(suffix='.txt', text=True)

        try:
            f = os.fdopen(fd, 'w')
            f.write('testingdata')
            f.close()

            r = reschema.RestSchema()
            with self.assertRaises(ValueError):
                r.load(name)
        finally:
            os.unlink(name)

    def test_parse_schema(self):
        r = reschema.RestSchema()
        with open(TEST_SCHEMA_YAML, 'r') as f:
            r.parse_text(f.read(), format='yaml')
        self.assertEqual(r.name, 'Catalog')

    def test_parse_schema_json(self):
        r = reschema.RestSchema()
        with open(TEST_SCHEMA_JSON, 'r') as f:
            r.parse_text(f.read())
        self.assertEqual(r.name, 'Catalog')

    def test_load_bad_schema(self):
        with open(TEST_SCHEMA_YAML, 'r') as f:
            schema = f.readlines()
        schema.insert(31, '      bad_object_name: foo\n')

        r = reschema.RestSchema()
        with self.assertRaises(MarkedYAMLError):
            r.parse_text(''.join(schema), format='yml')

    def test_resource_load(self):
        r = reschema.RestSchema()
        r.load(TEST_SCHEMA_YAML)
        self.assertEquals(len(r.resources), 8)
        self.assertIn('info', r.resources)
        self.assertIn('author', r.resources)
        self.assertIn('authors', r.resources)
        self.assertTrue(r.find_resource('author'))
        with self.assertRaises(KeyError):
            r.find_resource('no_resource')

    def test_type_load(self):
        r = reschema.RestSchema()
        r.load(TEST_SCHEMA_YAML)
        self.assertIn('address', r.types)
        self.assertTrue(r.find_type('address'))
        with self.assertRaises(KeyError):
            r.find_type('no_type')

    def test_resource_objects(self):
        r = reschema.RestSchema()
        r.load(TEST_SCHEMA_YAML)
        a = r.resources['author']
        self.assertFalse(a.isRef())
        self.assertFalse(a.isSimple())
        self.assertIn('id', a.props)
        self.assertIn('name', a.props)
        self.assertEqual(a.id, 'author')
        self.assertIsNone(a.parent)
        resources = [x for x in r.resource_iter()]
        self.assertEqual(len(resources), 8)

    def test_find_name_basic(self):
        r = reschema.RestSchema()
        r.load(TEST_SCHEMA_YAML)
        a = r.find('author')
        self.assertEqual(a.id, 'author')
        with self.assertRaises(KeyError):
            r.find('no_type')

    def test_find_name_complex(self):
        r = reschema.RestSchema()
        r.load(TEST_SCHEMA_YAML)
        c = r.find('/book/chapters')
        self.assertEqual(c.id, 'chapters')
        self.assertEqual(c._type, 'array')
        self.assertEqual(c.typestr, 'array of <object>')
        c = r.find('/book/chapters/1')
        self.assertEqual(c.fullid(), '/book/chapters/items')
        self.assertEqual(c._type, 'object')
        c = r.find('/book/author_ids')
        self.assertEqual(c._type, 'array')
        c = r.find('/book/author_ids/1')
        self.assertEqual(c._type, 'number')

        with self.assertRaises(KeyError):
            r.find('no_type')


class TestCatalog(unittest.TestCase):

    def setUp(self):
        self.r = reschema.RestSchema()
        self.r.load(TEST_SCHEMA_YAML)

    def tearDown(self):
        self.r = None

    def test_string(self):
        s = self.r.resources['author'].props['name']
        self.assertFalse(s.isRef())
        self.assertTrue(s.isSimple())

        # successful validation will return None
        self.assertIsNone(s.validate('foo'))
        self.assertIsNone(s.validate(u'bar'))

        with self.assertRaises(ValidationError):
            s.validate(42)

    def test_number(self):
        n = self.r.resources['author'].props['id']
        self.assertFalse(n.isRef())
        self.assertTrue(n.isSimple())

        # successful validation will return None
        self.assertIsNone(n.validate(443))
        self.assertIsNone(n.validate(3.14))

        with self.assertRaises(ValidationError):
            n.validate('foo')
        with self.assertRaises(ValidationError):
            n.validate('43')

    def test_reference(self):
        ref = self.r.find('publisher').props['billing_address']
        self.assertFalse(ref.isSimple())
        self.assertTrue(ref.isRef())
        self.assertEqual(ref.typestr, 'address')

    def test_link_target(self):
        s = self.r.resources['author']
        link = s.links['instances']
        self.assertEqual(link.target, self.r.resources['authors'])

    def test_link_path(self):
        pub = self.r.find('publisher')
        link = pub.links['self']
        path = link.path
        self.assertEqual(str(path), '$/publishers/{id}')
        self.assertEqual(path.resolve({'id': 12}), '/api/catalog/1.0/publishers/12')

    def test_link_template_path(self):
        book = self.r.find('book')
        chapters = book.props['chapters']
        items = chapters['items']
        link = items.links['chapter']
        path = link.path
        self.assertEqual(str(path), '/books/{bookid}/chapter/{chapterid}')
        data = {'book': book.example}
        self.assertEqual(path.resolve(data, '/book/chapters/1'), '/books/100/chapter/2')
        with self.assertRaises(MissingParameter):
            path.resolve(None)

    def test_object(self):
        # skip validation, we are checking that elsewhere
        s = self.r.resources['author']
        self.assertFalse(s.isRef())
        self.assertFalse(s.isSimple())
        self.assertIsInstance(repr(s), str)

    def test_object_xml(self):
        book = self.r.find('book')
        p = {'id': 1,
             'title': '50 Shades of JSON',
             'publisher_id': 2,
             'author_ids': [50, 51],
             'chapters': [{'num': 1, 'heading': 'Chapter 1'},
                          {'num': 2, 'heading': 'Chapter 2'},
                          {'num': 3, 'heading': 'Chapter 3'},
                          ]}
        self.assertIsNone(book.validate(p))
        xml = book.toxml(p)
        self.assertEqual(sorted(xml.keys()), [u'id', u'publisher_id', u'title'])
        xml_child = book.toxml(p, parent=xml)
        self.assertNotEqual(xml, xml_child)

    def test_array(self):
        s = self.r.resources['authors']
        self.assertFalse(s.isRef())
        self.assertFalse(s.isSimple())

        # successful validation will return None
        p = [{'id': 1, 'name': 'Ted Nugent'},
             {'id': 2, 'name': 'Ralph Macchio'}]
        self.assertIsNone(s.validate(p))
        xml = s.toxml(p)
        self.assertEqual(len(xml.getchildren()), 2)

        with self.assertRaises(ValidationError):
            s.validate('foo')

    def test_indexing(self):
        book = self.r.resources['book']
        self.assertEqual(type(book), Object)
        self.assertEqual(type(book['id']), Number)
        self.assertEqual(type(book['title']), String)
        self.assertEqual(len(book.str_simple().split()), 47)
        self.assertEqual(len(book.str_detailed().split()), 18)
        self.assertEqual(book['links'], book.links)

        a = book['author_ids']
        self.assertEqual(type(a), Array)
        self.assertEqual(book['/author_ids'], a)

        # Test JSON pointer syntax
        self.assertEqual(type(book['author_ids'][0]), Number)
        self.assertEqual(book['/author_ids/0'], book['author_ids'][0])

        # Test relative JSON pointer syntax
        a0 = book['/author_ids/0']
        self.assertEqual(a0['/'], a0)
        self.assertEqual(a0['2/'], book)
        self.assertEqual(a0['2/id'], book['id'])

        with self.assertRaises(KeyError): book['foo']
        with self.assertRaises(KeyError): book['1/']
        with self.assertRaises(KeyError): a['a']
        with self.assertRaises(KeyError): a['10a']
        with self.assertRaises(KeyError): a0['3/']


class TestCatalogLinks(unittest.TestCase):

    def setUp(self):
        self.r = reschema.RestSchema()
        self.r.load(TEST_SCHEMA)

    def tearDown(self):
        self.r = None

    def test_links(self):
        book = self.r.resources['book']
        book_data = {'id': 1, 'title': 'My first book', 'publisher_id': 5, 'author_ids' : [1, 5]}
        book.validate(book_data)

        author_id = book['author_ids'][0]
        logger.debug('author_id: %s' % author_id)

        (uri, params) = author_id.relations['author'].resolve(book_data, '/author_ids/0')
        self.assertEqual(uri, '/api/catalog/1.0/authors/1')

        (uri, params) = author_id.relations['author'].resolve(book_data, '/author_ids/1')
        self.assertEqual(uri, '/api/catalog/1.0/authors/5')
        
        author = self.r.resources['author']
        author_data = {'id': 1, 'name': 'John Q'}
        author.validate(author_data)

        (uri, params) = author.relations['books'].resolve(author_data)
        logger.debug('author.relations.books uri: %s %s' % (uri, params))

class TestJsonSchema(unittest.TestCase):

    def setUp(self):
        pass

    def tearDown(self):
        pass

    def parse(self, string):
        d = yaml_loader.marked_load(string)
        return Schema.parse(d, 'root', api='/api')

    def check_valid(self, s, valid=None, invalid=None, toxml=False):
        schema = self.parse(s)
        for a in valid:
            schema.validate(a)
            if toxml:
                schema.toxml(a)

        for a in invalid:
            try:
                schema.validate(a)
                self.fail("ValidationError not raised for value: %s" % a)
            except ValidationError:
                pass

    def check_bad_schema(self, s, etype):
        try:
            self.parse(s)
        except etype, e:
            logger.debug('Got validation error: %s' % str(e))
            return
        self.fail('Schema should have thrown error, %s' % etype)

    def test_exceptions(self):
        # cover exception string output
        s = "type: boolean\n"
        d = yaml_loader.marked_load(s)
        try:
            Schema.parse(d)
        except ValidationError, e:
            self.assertIsNotNone(str(e))

    def test_missing_api(self):
        s = "type: boolean\n"
        d = yaml_loader.marked_load(s)
        with self.assertRaises(ValidationError):
            Schema.parse(d)

    def test_unnamed(self):
        s = "type: boolean\n"
        d = yaml_loader.marked_load(s)
        j = Schema.parse(d, api='/')
        self.assertTrue(j.name.startswith('element'))

    def test_unknown_type(self):
        s = "type: frobnosticator\n"
        d = yaml_loader.marked_load(s)
        with self.assertRaises(ParseError):
            Schema.parse(d, api='/')

    def test_boolean(self):
        self.check_valid("type: boolean\n",

                         # values to validate
                         valid=[True,
                                False],

                         invalid=["TRUE",
                                  "FALSE",
                                  "1",
                                  1]
                         )

    def test_ref(self):
        # missing ref
        self.check_bad_schema("publishers:\n"
                              "     type: array\n"
                              "     items: { $ref: publisher }\n",
                              ParseError)
        schema = self.parse("type: object\n"
                            "properties:\n"
                            "    id: { type: number }\n"
                            "    name: { type: string }\n"
                            "    billing_address: { $ref: address }\n")
        with self.assertRaises(ParseError):
            schema.validate({'id': 2,
                             'name': 'Frozzle',
                             'billing_address': "doesn't exist"})

    def test_data(self):
        # missing 'content_type'
        self.check_bad_schema("content:\n"
                              "     type: data\n",
                              ParseError)

        self.check_valid("type: data\n"
                         "content_type: text\n"
                         "description: simple data\n",

                         # values to validate
                         valid=["aa",
                                "11",
                                "abc",
                                "123",
                                "1234512345"],

                         invalid=[]
                         )
        schema = self.parse("type: data\n"
                            "content_type: text\n"
                            "description: simple data\n")
        self.assertTrue(schema.isSimple())

    def test_string(self):
        self.check_bad_schema("type: string\n"
                              "foobar: bad property",
                              ParseError)

        self.check_bad_schema("type: string\n"
                              "minLength: 2a",
                              ParseError)

        self.check_valid("type: string\n"
                         "minLength: 2\n"
                         "maxLength: 10\n"
                         "pattern: '[a-z0-9]+'\n",

                         # values to validate
                         valid=["aa",
                                "11",
                                "abc",
                                "123",
                                "1234512345"],

                         invalid=["A",
                                  "abcABCD",
                                  "12345123451"]
                         )

        self.check_valid("type: string\n"
                         "minLength: 2\n",

                         # values to validate
                         valid=["aa",
                                "1234512345" * 10],

                         invalid=["A"]
                         )

        self.check_valid("type: string\n"
                         "enum: [one, two, three]\n",

                         # values to validate
                         valid=["one",
                                "two",
                                "three"],

                         invalid=["four",
                                  "one1",
                                  "onetwo"]
                         )

        schema = self.parse("type: string\n"
                            "minLength: 2\n"
                            "maxLength: 10\n"
                            "enum: [one, two, three]\n"
                            "pattern: '[a-z0-9]+'\n"
                            "default: 'one'\n")
        self.assertIsInstance(schema.str_detailed(), basestring)

    def test_number(self):
        self.check_valid("type: number\n"
                         "minimum: 2\n"
                         "maximum: 100\n",

                         valid=[2, 99, 100],
                         invalid=[1, 101, 0]
                         )

        self.check_valid("type: number\n"
                         "exclusiveMinimum: 2\n"
                         "exclusiveMaximum: 100\n",

                         valid=[3, 99],
                         invalid=[2, 100, 1]
                         )

        self.check_valid("type: number\n"
                         "enum: [1, 2, 3]\n",

                         valid=[1, 2, 3],
                         invalid=[0, 100, 4, 'one']
                         )

        schema = self.parse("type: number\n"
                            "minimum: 2\n"
                            "maximum: 100\n"
                            "enum: [2, 3, 4]\n"
                            "default: '3'\n")
        self.assertIsInstance(schema.str_detailed(), basestring)

    def test_timestamp(self):
        self.check_valid("type: timestamp\n",

                         valid=[1234567890,
                                1234567890.123],
                         invalid=['foo',
                                  {'timestamp': 1234567890}]
                         )

        self.check_valid("type: timestamp-hp\n",

                         valid=[1234567890,
                                1234567890.123000],
                         invalid=['foo',
                                  {'timestamp': 1234567890}]
                         )

    def test_object_simple(self):
        self.check_valid("type: object\n"
                         "properties:\n"
                         "   foo: { type: number }\n"
                         "   bar: { type: string }\n",

                         # values to validate
                         valid=[{"foo": 1,
                                 "bar": "one"}],

                         invalid=[{"foo": 1,
                                   "baz": "one"},
                                  'not a dict'],
                         toxml=True
                         )

    def test_object_add_props_simple(self):
        self.check_valid("type: object\n"
                         "properties:\n"
                         "   foo: { type: number }\n"
                         "   bar: { type: string }\n"
                         "additionalProperties: true",

                         # values to validate
                         valid=[{"foo": 1,
                                 "bar": "one",
                                 "baz": 2}],

                         invalid=[{"foo": "one",
                                   "baz": "one"}]
                         )

    def test_object_add_props_complex(self):
        self.check_valid("type: object\n"
                         "properties:\n"
                         "   foo: { type: number }\n"
                         "   bar: { type: string }\n"
                         "additionalProperties: { type: number }\n",

                         # values to validate
                         valid=[{"foo": 1,
                                 "bar": "one",
                                 "baz": 2}],

                         invalid=[{"foo": 1,
                                   "bar": "one",
                                   "baz": "two"}],
                         toxml=True
                         )

    def test_link(self):
        # missing self link with no path
        self.check_bad_schema("type: object\n"
                              "properties:\n"
                              "   foo: { type: number }\n"
                              "links:\n"
                              "   alink:\n"
                              "      method: GET\n",
                              ParseError)

        # extra link properties
        self.check_bad_schema("type: object\n"
                              "properties:\n"
                              "   foo: { type: number }\n"
                              "links:\n"
                              '   self: { path: "$/authors" }\n'
                              "   alink:\n"
                              "      invalid: GET\n",
                              ParseError)

        # invalid link properties
        self.check_bad_schema("type: object\n"
                              "properties:\n"
                              "   foo: { type: number }\n"
                              "links:\n"
                              '   self: { path: "$/authors" }\n'
                              "   alink:\n"
                              "      invalid\n",
                              ParseError)

        schema = self.parse("type: object\n"
                            "properties:\n"
                            "   foo: { type: number }\n"
                            "links:\n"
                            '   self: { path: "$/authors" }\n')
        link = schema.links['self']
        self.assertIsInstance(repr(link), str)

        # XXX investigate this API
        self.assertIsNone(link.find_by_id('/api', link.fullid()))
        self.assertIsNotNone(link.find_by_id('/api', 'root/links/self'))

<<<<<<< HEAD
=======

>>>>>>> 7ca330ee
if __name__ == '__main__':
    logging.basicConfig(filename='test.log', level=logging.DEBUG)
    unittest.main()<|MERGE_RESOLUTION|>--- conflicted
+++ resolved
@@ -182,8 +182,8 @@
 
     def test_link_target(self):
         s = self.r.resources['author']
-        link = s.links['instances']
-        self.assertEqual(link.target, self.r.resources['authors'])
+        link = s.relations['instances']
+        self.assertEqual(link.resource, self.r.resources['authors'])
 
     def test_link_path(self):
         pub = self.r.find('publisher')
@@ -247,8 +247,8 @@
         self.assertEqual(type(book), Object)
         self.assertEqual(type(book['id']), Number)
         self.assertEqual(type(book['title']), String)
-        self.assertEqual(len(book.str_simple().split()), 47)
-        self.assertEqual(len(book.str_detailed().split()), 18)
+        self.assertGreater(len(book.str_simple()), 0)
+        self.assertGreater(len(book.str_detailed()), 0)
         self.assertEqual(book['links'], book.links)
 
         a = book['author_ids']
@@ -276,7 +276,7 @@
 
     def setUp(self):
         self.r = reschema.RestSchema()
-        self.r.load(TEST_SCHEMA)
+        self.r.load(TEST_SCHEMA_YAML)
 
     def tearDown(self):
         self.r = None
@@ -613,10 +613,6 @@
         self.assertIsNone(link.find_by_id('/api', link.fullid()))
         self.assertIsNotNone(link.find_by_id('/api', 'root/links/self'))
 
-<<<<<<< HEAD
-=======
-
->>>>>>> 7ca330ee
 if __name__ == '__main__':
     logging.basicConfig(filename='test.log', level=logging.DEBUG)
     unittest.main()